--- conflicted
+++ resolved
@@ -51,11 +51,7 @@
       - Linux
       - ARM64
 
-<<<<<<< HEAD
     timeout-minutes: 45
-=======
-    timeout-minutes: 30
->>>>>>> ce57f706
     strategy:
       fail-fast: true
       matrix:
